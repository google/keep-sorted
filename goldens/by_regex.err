<<<<<<< HEAD
WRN while parsing option "by_regex": error parsing regexp: missing argument to repetition operator: `*` line=93
WRN by_regex cannot be used with ignore_prefixes (consider adding a non-capturing group to the start of your regex instead of ignore_prefixes: "(?:foo|bar)") line=100
=======
WRN while parsing option "by_regex": error parsing regexp: missing argument to repetition operator: `*` line=99
WRN by_regex cannot be used with ignore_prefixes (consider adding a non-capturing group to the start of your regex instead of ignore_prefixes: "(?:foo|bar)") line=106
>>>>>>> 488401af
exit status 1<|MERGE_RESOLUTION|>--- conflicted
+++ resolved
@@ -1,8 +1,3 @@
-<<<<<<< HEAD
-WRN while parsing option "by_regex": error parsing regexp: missing argument to repetition operator: `*` line=93
-WRN by_regex cannot be used with ignore_prefixes (consider adding a non-capturing group to the start of your regex instead of ignore_prefixes: "(?:foo|bar)") line=100
-=======
-WRN while parsing option "by_regex": error parsing regexp: missing argument to repetition operator: `*` line=99
-WRN by_regex cannot be used with ignore_prefixes (consider adding a non-capturing group to the start of your regex instead of ignore_prefixes: "(?:foo|bar)") line=106
->>>>>>> 488401af
+WRN while parsing option "by_regex": error parsing regexp: missing argument to repetition operator: `*` line=107
+WRN by_regex cannot be used with ignore_prefixes (consider adding a non-capturing group to the start of your regex instead of ignore_prefixes: "(?:foo|bar)") line=114
 exit status 1