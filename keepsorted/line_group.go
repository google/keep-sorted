// Copyright 2023 Google LLC
//
// Licensed under the Apache License, Version 2.0 (the "License");
// you may not use this file except in compliance with the License.
// You may obtain a copy of the License at
//
//     http://www.apache.org/licenses/LICENSE-2.0
//
// Unless required by applicable law or agreed to in writing, software
// distributed under the License is distributed on an "AS IS" BASIS,
// WITHOUT WARRANTIES OR CONDITIONS OF ANY KIND, either express or implied.
// See the License for the specific language governing permissions and
// limitations under the License.

package keepsorted

import (
	"fmt"
	"regexp"
	"strings"
	"sync"
	"unicode"

	"github.com/rs/zerolog/log"
)

// lineGroup is a logical unit of source code. It's one or more lines combined
// with zero or more comment lines about the source code lines.
type lineGroup struct {
	opts        blockOptions
	prefixOrder func() *prefixOrder

	// The actual content of the lineGroup.
	lineGroupContent
}

var compareLineGroups = comparingFunc((*lineGroup).commentOnly, falseFirst()).
	andThen(comparingFunc((*lineGroup).regexTokens, lexicographically(compareRegexTokens))).
	andThen(comparing((*lineGroup).joinedLines)).
	andThen(comparing((*lineGroup).joinedComment))

var compareRegexTokens = comparingFunc(func(t regexToken) bool { return t == nil }, falseFirst()).
	andThen(comparingFunc(func(t regexToken) []*captureGroupToken { return t }, lexicographically(compareCaptureGroupTokens)))

var compareCaptureGroupTokens = comparingFunc((*captureGroupToken).prefix, orderedPrefix.compare).
	andThen(comparingFunc((*captureGroupToken).transform, numericTokens.compare))

type lineGroupContent struct {
	comment []string
	lines   []string
}

<<<<<<< HEAD
type lineGroupCalculations struct {
	commentOnly   *bool
	regexes       []regexToken
	internalLines string
	lines         string
	comment       string
}

type regexToken []*captureGroupToken

func (t regexToken) wasUsed() bool {
	if t == nil {
		// Report that the regex didn't match.
		return true
	}
	for _, cg := range t {
		if cg.wasUsed() {
			return true
		}
	}
	return false
}

func (t regexToken) GoString() string {
	if t == nil {
		return "<did not match>"
	}
	captureGroups := make([]string, len(t))
	for i, cg := range t {
		if cg.wasUsed() {
			captureGroups[i] = fmt.Sprintf("%#v", cg)
		} else {
			captureGroups[i] = "<unused>"
		}
	}
	if len(captureGroups) == 1 {
		return captureGroups[0]
	}
	return fmt.Sprintf("%v", captureGroups)
}

type captureGroupToken struct {
	opts        blockOptions
	prefixOrder func() *prefixOrder

	raw    string
	pre    *orderedPrefix
	tokens *numericTokens
}

func (t *captureGroupToken) GoString() string {
	var s []string
	if t.pre != nil {
		s = append(s, fmt.Sprintf("prefix:%q", t.pre.prefix))
	}
	if t.tokens != nil {
		var tokens strings.Builder
		if len(s) > 0 {
			tokens.WriteString("tokens:")
		}
		fmt.Fprintf(&tokens, "%#v", *t.tokens)
		s = append(s, tokens.String())
	}
	ret := strings.Join(s, " ")
	if len(s) > 1 {
		ret = "[" + ret + "]"
	}
	return ret
}

func (t *captureGroupToken) wasUsed() bool {
	return t.pre != nil || t.tokens != nil
}

func (t *captureGroupToken) prefix() orderedPrefix {
	if t.pre != nil {
		return *t.pre
	}
	if t.prefixOrder() == nil {
		return orderedPrefix{}
	}

	ret := t.prefixOrder().match(t.raw)
	t.pre = &ret
	return ret
}

func (t *captureGroupToken) transform() numericTokens {
	if t.tokens != nil {
		return *t.tokens
	}

	s := t.opts.trimIgnorePrefix(t.raw)
	if !t.opts.CaseSensitive {
		s = strings.ToLower(s)
	}
	ret := t.opts.maybeParseNumeric(s)
	t.tokens = &ret
	return ret
}

=======
>>>>>>> 276fe981
// groupLines splits lines into one or more lineGroups based on the provided options.
func groupLines(lines []string, metadata blockMetadata) []*lineGroup {
	var groups []*lineGroup
	// Tracks which subsection of lines contains the comments for the current lineGroup.
	var commentRange indexRange
	// Tracks which subsection of lines contains the content for the current lineGroup.
	var lineRange indexRange

	// group=yes and block=no, these pieces of information are used to determine
	// when we group lines together into a single group.

	// Indent: All lines indented further than the first line are grouped together.
	// Edge case: Whitespace-only lines are included in the group based on the
	// indentation of the next non-empty line after the whitespace-only line.
	var indents []int
	var initialIndent *int
	// Counts the number of unmatched start directives we've seen in the current group.
	// We will include entire keep-sorted blocks as grouped lines to avoid
	// breaking nested keep-sorted blocks that don't have indentation.
	var numUnmatchedStartDirectives int

	// block=yes: The code block that we're constructing until we have matched braces and quotations.
	var block codeBlock

	prefixOrder := sync.OnceValue(func() *prefixOrder { return newPrefixOrder(metadata.opts) })

	if metadata.opts.Group {
		indents = calculateIndents(lines)
	}

	countStartDirectives := func(l string) {
		if strings.Contains(l, metadata.startDirective) {
			numUnmatchedStartDirectives++
		} else if strings.Contains(l, metadata.endDirective) {
			numUnmatchedStartDirectives--
		}
	}

	// append a line to both lineRange, and block, if necessary.
	appendLine := func(i int, l string) {
		lineRange.append(i)
		if metadata.opts.Block {
			block.append(l, metadata.opts)
		}
		if metadata.opts.Group {
			countStartDirectives(l)
		}

		if metadata.opts.Group && initialIndent == nil {
			initialIndent = &indents[i]
			log.Printf("initialIndent: %d", *initialIndent)
		}
	}
	// finish an outstanding lineGroup and reset our state to prepare for a new lineGroup.
	finishGroup := func() {
		groups = append(groups, &lineGroup{
			opts:             metadata.opts,
			prefixOrder:      prefixOrder,
			lineGroupContent: lineGroupContent{comment: slice(lines, commentRange), lines: slice(lines, lineRange)},
		})
		commentRange = indexRange{}
		lineRange = indexRange{}
		block = codeBlock{}
	}
	for i, l := range lines {
		if metadata.opts.Block && !lineRange.empty() && block.expectsContinuation() {
			appendLine(i, l)
		} else if metadata.opts.Group && (!lineRange.empty() && initialIndent != nil && indents[i] > *initialIndent || numUnmatchedStartDirectives > 0) {
			appendLine(i, l)
		} else if metadata.opts.Group && metadata.opts.hasGroupPrefix(l) {
			appendLine(i, l)
		} else if metadata.opts.hasStickyPrefix(l) {
			if !lineRange.empty() {
				finishGroup()
			}

			if metadata.opts.Group && strings.Contains(l, metadata.startDirective) {
				// We don't need to check for end directives here because this makes
				// numUnmatchedStartDirectives > 0, so we'll take the code path above through appendLine.
				if lineRange.empty() {
					commentRange.append(i)
					countStartDirectives(l)
				} else {
					appendLine(i, l)
				}
			} else {
				commentRange.append(i)
			}
		} else {
			if !lineRange.empty() {
				finishGroup()
			}
			appendLine(i, l)
		}
	}
	if !commentRange.empty() || !lineRange.empty() {
		finishGroup()
	}
	return groups
}

// calculateIndents precalculates the indentation for each line.
// We do this precalculation so that we don't get bad worst-case behavior if
// someone had a bunch of newlines in a group=yes block.
func calculateIndents(lines []string) []int {
	ret := make([]int, len(lines))
	for i, l := range lines {
		indent, ok := countIndent(l)
		if !ok {
			indent = -1
		}
		ret[i] = indent
	}

	// Allow for newlines to have an indent if the next non-empty line has hanging
	// indent.
	// Go backwards through the indent list so that it's harder to accidentally
	// get O(n^2) behavior for a long section of newlines.
	indent := -1
	for i := len(ret) - 1; i >= 0; i-- {
		if ret[i] == -1 {
			ret[i] = indent
			continue
		}

		indent = ret[i]
	}

	return ret
}

// countIndent counts how many space characters occur at the beginning of s.
func countIndent(s string) (indent int, hasNonSpaceCharacter bool) {
	c := 0
	for _, ch := range s {
		if unicode.IsSpace(ch) {
			c++
			continue
		}
		break
	}
	if c == len(s) {
		return 0, false
	}
	return c, true
}

// indexRange is a helper struct that let us gradually figure out how big a
// lineGroup is without having to re-slice the underlying data multiple times.
type indexRange struct {
	start, end int
	init       bool
}

func (r *indexRange) empty() bool {
	return !r.init || r.start == r.end
}

func (r *indexRange) append(i int) {
	if !r.init {
		r.start = i
		r.end = i + 1
		r.init = true
		return
	}

	if r.end != i {
		panic(fmt.Errorf("cannot append %d to %#v because end is %d", i, r, r.end))
	}
	r.end = i + 1
}

func slice(s []string, r indexRange) []string {
	if r.empty() {
		return nil
	}
	return s[r.start:r.end]
}

var (
	braces = []struct {
		open  string
		close string
	}{
		{"{", "}"},
		{"[", "]"},
		{"(", ")"},
	}
	quotes = []string{
		`"""`, `'''`, "```",
		`"`, `''`, `'`, "`",
	}
)

// codeBlock is a helper struct that let us try to understand if a section of
// code expects more lines to be "complete".
type codeBlock struct {
	braceCounts   map[string]int
	expectedQuote string
}

// expectsContinuation determines whether it seems like the lines seen so far
// expect a continuation of characters.
//
// Current naive definition of this is to just see if the typically balanced
// symbols (parenthesis, square brackets, braces, and quotes) are balanced. If
// not, we'll assume the next line is a continuation. Quotation marks within
// strings are ignored. This could be extended in the future (and possibly
// controlled by further options).
//
// Known limitations:
// - Parenthesis, square brackets, and braces could appear in any order
// - Parenthesis, square brackets, and braces within strings aren't ignored
func (cb *codeBlock) expectsContinuation() bool {
	for _, b := range braces {
		if cb.braceCounts[b.open] != cb.braceCounts[b.close] {
			return true
		}
	}

	return cb.expectedQuote != ""
}

// append the given line to this codeblock, and update expectsContinuation appropriately.
func (cb *codeBlock) append(s string, opts blockOptions) {
	if cb.braceCounts == nil {
		cb.braceCounts = make(map[string]int)
	}

	// TODO(jfalgout): Does this need to handle runes more correctly?
	for i := 0; i < len(s); {
		if cb.expectedQuote == "" {
			// We do not appear to be inside a string literal.
			// Treat braces as part of the syntax.
			for _, b := range braces {
				if s[i:i+1] == b.open {
					cb.braceCounts[b.open]++
				}
				if s[i:i+1] == b.close {
					cb.braceCounts[b.close]++
				}
			}
			// Ignore trailing comments (rest of the line).
			if cm := opts.commentMarker; cm != "" && len(s[i:]) >= len(cm) && s[i:i+len(cm)] == cm {
				break
			}
		}
		if q := findQuote(s, i); cb.expectedQuote == "" && q != "" {
			cb.expectedQuote = q
			i += len(q)
			continue
		} else if cb.expectedQuote != "" && q == cb.expectedQuote {
			cb.expectedQuote = ""
			i += len(q)
			continue
		}

		i++
	}
}

// findQuote looks for one of the quotes in s at position i, returning which
// quote was found if one was found.
func findQuote(s string, i int) string {
	for _, q := range quotes {
		if len(s[i:]) < len(q) {
			continue
		}
		if len(q) == 1 && i > 0 && string(s[i-1]) == `\` {
			// Ignore quote literals (\", \', \`)
			continue
		}
		if s[i:i+len(q)] == q {
			return q
		}
	}
	return ""
}

func (lg *lineGroup) append(s string) {
	lg.lines[len(lg.lines)-1] = lg.lines[len(lg.lines)-1] + s
}

func (lg *lineGroup) hasSuffix(s string) bool {
	return len(lg.lines) > 0 && strings.HasSuffix(lg.lines[len(lg.lines)-1], s)
}

func (lg *lineGroup) trimSuffix(s string) {
	lg.lines[len(lg.lines)-1] = strings.TrimSuffix(lg.lines[len(lg.lines)-1], s)
}

func (lg *lineGroup) commentOnly() bool {
	return len(lg.lines) == 0
}

func (lg *lineGroup) regexTokens() []regexToken {
	// TODO: jfaer - Should we match regexes on the original content?
<<<<<<< HEAD
	regexMatches := lg.opts.matchRegexes(lg.internalJoinedLines())
	lg.calculated.regexes = make([]regexToken, len(regexMatches))
=======
	regexMatches := lg.opts.matchRegexes(lg.joinedLines())
	ret := make([]regexToken, len(regexMatches))
>>>>>>> 276fe981
	for i, match := range regexMatches {
		if match == nil {
			// Regex did not match.
			continue
		}

		ret[i] = make(regexToken, len(match))
		for j, s := range match {
			order := lg.prefixOrder
			if j != 0 {
				// Only try to match PrefixOrder on the first capture group in a regex.
				// TODO: jfaer - Should this just be the first capture group in the first regex match?
				order = func() *prefixOrder { return nil }
			}
<<<<<<< HEAD
			captureGroupTokens[j] = &captureGroupToken{
				opts:        lg.opts,
				prefixOrder: order,
=======
			ret[i][j] = &captureGroupToken{
				opts:        &lg.opts,
				prefixOrder: prefixOrder,
>>>>>>> 276fe981
				raw:         s,
			}
		}
	}
	return ret
}

// internalJoinedLines calculates the same thing as joinedLines, except it
// doesn't indicate that it was used in the comparison of this lineGroup.
func (lg *lineGroup) internalJoinedLines() string {
	if len(lg.lines) == 0 {
		return ""
	}
<<<<<<< HEAD
	if lg.calculated.internalLines != "" {
		return lg.calculated.internalLines
	}
=======
>>>>>>> 276fe981

	endsWithWordChar := regexp.MustCompile(`\w$`)
	startsWithWordChar := regexp.MustCompile(`^\w`)
	var s strings.Builder
	var last string
	for _, l := range lg.lines {
		l := strings.TrimLeftFunc(l, unicode.IsSpace)
		if len(last) > 0 && len(l) > 0 && endsWithWordChar.MatchString(last) && startsWithWordChar.MatchString(l) {
			s.WriteString(" ")
		}
		s.WriteString(l)
		last = l
	}
<<<<<<< HEAD
	lg.calculated.internalLines = s.String()
	return lg.calculated.internalLines
}

func (lg *lineGroup) joinedLines() string {
	if len(lg.lines) == 0 {
		return ""
	}
	if lg.calculated.lines != "" {
		return lg.calculated.lines
	}

	lg.calculated.lines = lg.internalJoinedLines()
	return lg.calculated.lines
=======
	return s.String()
>>>>>>> 276fe981
}

func (lg *lineGroup) joinedComment() string {
	if len(lg.comment) == 0 {
		return ""
	}
	return strings.Join(lg.comment, "\n")
}

func (lg *lineGroup) GoString() string {
	var s strings.Builder
	s.WriteString("LineGroup{\n")
	if len(lg.comment) > 0 {
		s.WriteString("comment=\n")
		for _, c := range lg.comment {
			s.WriteString(fmt.Sprintf("  %#v\n", c))
		}
	}
	if len(lg.lines) > 0 {
		s.WriteString("lines=\n")
		for _, c := range lg.lines {
			fmt.Fprintf(&s, "  %#v\n", c)
		}
	}
	if lg.calculated.commentOnly != nil {
		fmt.Fprintf(&s, "commentOnly=%t\n", *lg.calculated.commentOnly)
	}
	if lg.calculated.regexes != nil {
		for i, regex := range lg.calculated.regexes {
			if regex.wasUsed() {
				fmt.Fprintf(&s, "regex[%d]=%#v\n", i, regex)
			}
		}
	}
	if lg.calculated.lines != "" {
		fmt.Fprintf(&s, "lines=%#v\n", lg.calculated.lines)
	}
	if lg.calculated.comment != "" {
		fmt.Fprintf(&s, "comment=%#v\n", lg.calculated.comment)
	}
	s.WriteString("}")
	return s.String()
}

func (lg *lineGroup) allLines() []string {
	var all []string
	all = append(all, lg.comment...)
	all = append(all, lg.lines...)
	return all
}

func (lg *lineGroup) String() string {
	return strings.Join(lg.allLines(), "\n")
}

type regexToken []*captureGroupToken

type captureGroupToken struct {
	opts        *blockOptions
	prefixOrder func() *prefixOrder

	raw string
}

func (t *captureGroupToken) prefix() orderedPrefix {
	if t.prefixOrder == nil {
		return orderedPrefix{}
	}

	return t.prefixOrder().match(t.raw)
}

func (t *captureGroupToken) transform() numericTokens {
	// Combinations of switches (for example, case-insensitive and numeric
	// ordering) which must be applied to create a single comparison key,
	// otherwise a sub-ordering can preempt a total ordering:
	//   Foo_45
	//   foo_123
	//   foo_6
	// would be sorted as either (numeric but not case-insensitive)
	//   Foo_45
	//   foo_6
	//   foo_123
	// or (case-insensitive but not numeric)
	//   foo_123
	//   Foo_45
	//   foo_6
	// but should be (case-insensitive and numeric)
	//   foo_6
	//   Foo_45
	//   foo_123
	s := t.opts.trimIgnorePrefix(t.raw)
	if !t.opts.CaseSensitive {
		s = strings.ToLower(s)
	}
	return t.opts.maybeParseNumeric(s)
}<|MERGE_RESOLUTION|>--- conflicted
+++ resolved
@@ -32,6 +32,12 @@
 
 	// The actual content of the lineGroup.
 	lineGroupContent
+
+	// Bits of information that we use while comparing two line groups together.
+	// These bits of information are calculated lazily, and are invalidated when
+	// the lineGroup is mutated. You should prefer to access them via their
+	// getters.
+	calculated lineGroupCalculations
 }
 
 var compareLineGroups = comparingFunc((*lineGroup).commentOnly, falseFirst()).
@@ -50,110 +56,6 @@
 	lines   []string
 }
 
-<<<<<<< HEAD
-type lineGroupCalculations struct {
-	commentOnly   *bool
-	regexes       []regexToken
-	internalLines string
-	lines         string
-	comment       string
-}
-
-type regexToken []*captureGroupToken
-
-func (t regexToken) wasUsed() bool {
-	if t == nil {
-		// Report that the regex didn't match.
-		return true
-	}
-	for _, cg := range t {
-		if cg.wasUsed() {
-			return true
-		}
-	}
-	return false
-}
-
-func (t regexToken) GoString() string {
-	if t == nil {
-		return "<did not match>"
-	}
-	captureGroups := make([]string, len(t))
-	for i, cg := range t {
-		if cg.wasUsed() {
-			captureGroups[i] = fmt.Sprintf("%#v", cg)
-		} else {
-			captureGroups[i] = "<unused>"
-		}
-	}
-	if len(captureGroups) == 1 {
-		return captureGroups[0]
-	}
-	return fmt.Sprintf("%v", captureGroups)
-}
-
-type captureGroupToken struct {
-	opts        blockOptions
-	prefixOrder func() *prefixOrder
-
-	raw    string
-	pre    *orderedPrefix
-	tokens *numericTokens
-}
-
-func (t *captureGroupToken) GoString() string {
-	var s []string
-	if t.pre != nil {
-		s = append(s, fmt.Sprintf("prefix:%q", t.pre.prefix))
-	}
-	if t.tokens != nil {
-		var tokens strings.Builder
-		if len(s) > 0 {
-			tokens.WriteString("tokens:")
-		}
-		fmt.Fprintf(&tokens, "%#v", *t.tokens)
-		s = append(s, tokens.String())
-	}
-	ret := strings.Join(s, " ")
-	if len(s) > 1 {
-		ret = "[" + ret + "]"
-	}
-	return ret
-}
-
-func (t *captureGroupToken) wasUsed() bool {
-	return t.pre != nil || t.tokens != nil
-}
-
-func (t *captureGroupToken) prefix() orderedPrefix {
-	if t.pre != nil {
-		return *t.pre
-	}
-	if t.prefixOrder() == nil {
-		return orderedPrefix{}
-	}
-
-	ret := t.prefixOrder().match(t.raw)
-	t.pre = &ret
-	return ret
-}
-
-func (t *captureGroupToken) transform() numericTokens {
-	if t.tokens != nil {
-		return *t.tokens
-	}
-
-	s := t.opts.trimIgnorePrefix(t.raw)
-	if !t.opts.CaseSensitive {
-		s = strings.ToLower(s)
-	}
-	ret := t.opts.maybeParseNumeric(s)
-	t.tokens = &ret
-	return ret
-}
-
-=======
->>>>>>> 276fe981
 // groupLines splits lines into one or more lineGroups based on the provided options.
 func groupLines(lines []string, metadata blockMetadata) []*lineGroup {
 	var groups []*lineGroup
@@ -451,13 +353,8 @@
 
 func (lg *lineGroup) regexTokens() []regexToken {
 	// TODO: jfaer - Should we match regexes on the original content?
-<<<<<<< HEAD
 	regexMatches := lg.opts.matchRegexes(lg.internalJoinedLines())
-	lg.calculated.regexes = make([]regexToken, len(regexMatches))
-=======
-	regexMatches := lg.opts.matchRegexes(lg.joinedLines())
 	ret := make([]regexToken, len(regexMatches))
->>>>>>> 276fe981
 	for i, match := range regexMatches {
 		if match == nil {
 			// Regex did not match.
@@ -466,21 +363,15 @@
 
 		ret[i] = make(regexToken, len(match))
 		for j, s := range match {
-			order := lg.prefixOrder
+			prefixOrder := lg.prefixOrder
 			if j != 0 {
 				// Only try to match PrefixOrder on the first capture group in a regex.
 				// TODO: jfaer - Should this just be the first capture group in the first regex match?
-				order = func() *prefixOrder { return nil }
-			}
-<<<<<<< HEAD
+				prefixOrder = nil
+			}
 			captureGroupTokens[j] = &captureGroupToken{
 				opts:        lg.opts,
-				prefixOrder: order,
-=======
-			ret[i][j] = &captureGroupToken{
-				opts:        &lg.opts,
 				prefixOrder: prefixOrder,
->>>>>>> 276fe981
 				raw:         s,
 			}
 		}
@@ -494,12 +385,6 @@
 	if len(lg.lines) == 0 {
 		return ""
 	}
-<<<<<<< HEAD
-	if lg.calculated.internalLines != "" {
-		return lg.calculated.internalLines
-	}
-=======
->>>>>>> 276fe981
 
 	endsWithWordChar := regexp.MustCompile(`\w$`)
 	startsWithWordChar := regexp.MustCompile(`^\w`)
@@ -513,24 +398,11 @@
 		s.WriteString(l)
 		last = l
 	}
-<<<<<<< HEAD
-	lg.calculated.internalLines = s.String()
-	return lg.calculated.internalLines
+	return s.String()
 }
 
 func (lg *lineGroup) joinedLines() string {
-	if len(lg.lines) == 0 {
-		return ""
-	}
-	if lg.calculated.lines != "" {
-		return lg.calculated.lines
-	}
-
-	lg.calculated.lines = lg.internalJoinedLines()
-	return lg.calculated.lines
-=======
-	return s.String()
->>>>>>> 276fe981
+	return lg.internalJoinedLines()
 }
 
 func (lg *lineGroup) joinedComment() string {
@@ -588,11 +460,68 @@
 
 type regexToken []*captureGroupToken
 
+func (t regexToken) wasUsed() bool {
+	if t == nil {
+		// Report that the regex didn't match.
+		return true
+	}
+	for _, cg := range t {
+		if cg.wasUsed() {
+			return true
+		}
+	}
+	return false
+}
+
+func (t regexToken) GoString() string {
+	if t == nil {
+		return "<did not match>"
+	}
+	captureGroups := make([]string, len(t))
+	for i, cg := range t {
+		if cg.wasUsed() {
+			captureGroups[i] = fmt.Sprintf("%#v", cg)
+		} else {
+			captureGroups[i] = "<unused>"
+		}
+	}
+	if len(captureGroups) == 1 {
+		return captureGroups[0]
+	}
+	return fmt.Sprintf("%v", captureGroups)
+}
+
 type captureGroupToken struct {
-	opts        *blockOptions
+	opts        blockOptions
 	prefixOrder func() *prefixOrder
 
-	raw string
+	raw    string
+	pre    *orderedPrefix
+	tokens *numericTokens
+}
+
+func (t *captureGroupToken) wasUsed() bool {
+	return t.pre != nil || t.tokens != nil
+}
+
+func (t *captureGroupToken) GoString() string {
+	var s []string
+	if t.pre != nil {
+		s = append(s, fmt.Sprintf("prefix:%q", t.pre.prefix))
+	}
+	if t.tokens != nil {
+		var tokens strings.Builder
+		if len(s) > 0 {
+			tokens.WriteString("tokens:")
+		}
+		fmt.Fprintf(&tokens, "%#v", *t.tokens)
+		s = append(s, tokens.String())
+	}
+	ret := strings.Join(s, " ")
+	if len(s) > 1 {
+		ret = "[" + ret + "]"
+	}
+	return ret
 }
 
 func (t *captureGroupToken) prefix() orderedPrefix {
