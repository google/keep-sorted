// Copyright 2023 Google LLC
//
// Licensed under the Apache License, Version 2.0 (the "License");
// you may not use this file except in compliance with the License.
// You may obtain a copy of the License at
//
//     http://www.apache.org/licenses/LICENSE-2.0
//
// Unless required by applicable law or agreed to in writing, software
// distributed under the License is distributed on an "AS IS" BASIS,
// WITHOUT WARRANTIES OR CONDITIONS OF ANY KIND, either express or implied.
// See the License for the specific language governing permissions and
// limitations under the License.

package keepsorted

import (
	"strings"
	"testing"

	"github.com/google/go-cmp/cmp"
	"github.com/rs/zerolog"
	"github.com/rs/zerolog/log"
)

// initZerolog initializes zerolog to log as part of the test.
// It returns a function that restores zerolog to its state before this function was called.
func initZerolog(t testing.TB) {
	oldLogger := log.Logger
	log.Logger = log.Output(zerolog.NewTestWriter(t))
	t.Cleanup(func() { log.Logger = oldLogger })
}

func defaultMetadataWith(opts blockOptions) blockMetadata {
	return blockMetadata{
		startDirective: "keep-sorted-test start",
		endDirective:   "keep-sorted-test end",
		opts:           opts,
	}
}

func defaultMetadataWithCommentMarker(marker string) blockMetadata {
	var opts blockOptions
	opts.setCommentMarker(marker)
	return defaultMetadataWith(opts)
}

func TestFix(t *testing.T) {
	for _, tc := range []struct {
		name string

		in string

		want             string
		wantAlreadyFixed bool
	}{
		{
			name: "Empty",

			in: `
// keep-sorted-test start
// keep-sorted-test end`,

			want: `
// keep-sorted-test start
// keep-sorted-test end`,
			wantAlreadyFixed: true,
		},
		{
			name: "AlreadySorted",

			in: `
// keep-sorted-test start
1
2
3
// keep-sorted-test end`,

			want: `
// keep-sorted-test start
1
2
3
// keep-sorted-test end`,
			wantAlreadyFixed: true,
		},
		{
			name: "UnorderedBlock",

			in: `
// keep-sorted-test start
2
1
3
// keep-sorted-test end`,

			want: `
// keep-sorted-test start
1
2
3
// keep-sorted-test end`,
		},
		{
			name: "UnmatchedStart",

			in: `
// keep-sorted-test start
// keep-sorted-test start
1
2
3
// keep-sorted-test end`,

			want: `
// keep-sorted-test start
1
2
3
// keep-sorted-test end`,
		},
		{
			name: "UnmatchedEnd",

			in: `
// keep-sorted-test start
1
2
3
// keep-sorted-test end
// keep-sorted-test end`,

			want: `
// keep-sorted-test start
1
2
3
// keep-sorted-test end
`,
		},
		{
			name: "MultipleFixes",

			in: `
// keep-sorted-test end
// keep-sorted-test start
// keep-sorted-test start
2
1
3
// keep-sorted-test end
// keep-sorted-test start
foo
bar
baz
// keep-sorted-test end`,

			want: `

// keep-sorted-test start
1
2
3
// keep-sorted-test end
// keep-sorted-test start
bar
baz
foo
// keep-sorted-test end`,
		},
	} {
		t.Run(tc.name, func(t *testing.T) {
			initZerolog(t)
			got, gotAlreadyFixed := New("keep-sorted-test", BlockOptions{}).Fix(tc.in, nil)
			if diff := cmp.Diff(tc.want, got); diff != "" {
				t.Errorf("Fix diff (-want +got):\n%s", diff)
			}
			if gotAlreadyFixed != tc.wantAlreadyFixed {
				t.Errorf("alreadyFixed diff: got %t want %t", gotAlreadyFixed, tc.wantAlreadyFixed)
			}
		})
	}
}

func TestFindings(t *testing.T) {
	filename := "test"
	for _, tc := range []struct {
		name string

		in                 string
		modifiedLines      []int
		considerLintOption bool

		want []*Finding
	}{
		{
			name: "AlreadySorted",

			in: `
// keep-sorted-test start
1
2
3
// keep-sorted-test end`,

			want: nil,
		},
		{
			name: "NotSorted",

			in: `
// keep-sorted-test start
2
1
3
// keep-sorted-test end`,

			want: []*Finding{finding(filename, 3, 5, errorUnordered, "1\n2\n3\n")},
		},
		{
			name: "SkipLines",

			in: `
// keep-sorted-test start skip_lines=2
5
4
3
2
1
// keep-sorted-test end`,

			want: []*Finding{finding(filename, 5, 7, errorUnordered, "1\n2\n3\n")},
		},
		{
			name: "MismatchedStart",

			in: `
// keep-sorted-test start`,

			want: []*Finding{finding(filename, 2, 2, "This instruction doesn't have matching 'keep-sorted-test end' line", "")},
		},
		{
			name: "MismatchedEnd",

			in: `
// keep-sorted-test end`,

			want: []*Finding{finding(filename, 2, 2, "This instruction doesn't have matching 'keep-sorted-test start' line", "")},
		},
		{
			name: "MultipleFindings",

			in: `
// keep-sorted-test end
// keep-sorted-test start
// keep-sorted-test start
2
1
3
// keep-sorted-test end
// keep-sorted-test start
foo
bar
baz
// keep-sorted-test end
`,

			want: []*Finding{
				finding(filename, 2, 2, "This instruction doesn't have matching 'keep-sorted-test start' line", ""),
				finding(filename, 3, 3, "This instruction doesn't have matching 'keep-sorted-test end' line", ""),
				finding(filename, 5, 7, errorUnordered, "1\n2\n3\n"),
				finding(filename, 10, 12, errorUnordered, "bar\nbaz\nfoo\n"),
			},
		},
		{
			name: "ModifiedLines",

			in: `
// keep-sorted-test start
2
1
3
// keep-sorted-test end
// keep-sorted-test start
foo
bar
baz
// keep-sorted-test end`,
			modifiedLines: []int{3},

			want: []*Finding{finding(filename, 3, 5, errorUnordered, "1\n2\n3\n")},
		},
		{
			name: "lint=no",

			in: `
// keep-sorted-test start lint=no
2
1
3
// keep-sorted-test end`,
			considerLintOption: true,

			want: nil,
		},
	} {
		t.Run(tc.name, func(t *testing.T) {
			initZerolog(t)
			var mod []LineRange
			if tc.modifiedLines != nil {
				for _, l := range tc.modifiedLines {
					mod = append(mod, LineRange{l, l})
				}
			}
			got := New("keep-sorted-test", BlockOptions{}).findings(filename, strings.Split(tc.in, "\n"), mod, tc.considerLintOption)
			if diff := cmp.Diff(tc.want, got); diff != "" {
				t.Errorf("Findings diff (-want +got):\n%s", diff)
			}
		})
	}
}

func TestCreatingBlocks(t *testing.T) {
	for _, tc := range []struct {
		name string

		in      string
		include func(start, end int) bool

		wantBlocks           []block
		wantIncompleteBlocks []incompleteBlock
	}{
		{
			name: "MultipleBlocks",

			in: `
foo
bar
// keep-sorted-test start
c
b
a
// keep-sorted-test end
baz
// keep-sorted-test start
1
2
3
// keep-sorted-test end
dog
cat`,

			wantBlocks: []block{
				{
					metadata: defaultMetadataWithCommentMarker("//"),
					start:    3,
					end:      7,
					lines: []string{
						"c",
						"b",
						"a",
					},
				},
				{
					metadata: defaultMetadataWithCommentMarker("//"),
					start:    9,
					end:      13,
					lines: []string{
						"1",
						"2",
						"3",
					},
				},
			},
		},
		{
			name: "IncompleteBlocks",

			in: `
// keep-sorted-test end
// keep-sorted-test start
foo
bar
// keep-sorted-test start
baz
// keep-sorted-test end
dog
`,

			wantBlocks: []block{
				{
					metadata: defaultMetadataWithCommentMarker("//"),
					start:    5,
					end:      7,
					lines: []string{
						"baz",
					},
				},
			},
			wantIncompleteBlocks: []incompleteBlock{
				{1, endDirective},
				{2, startDirective},
			},
		},
		{
			name: "FilteredBlocks",

			in: `
foo
bar
// keep-sorted-test start
c
b
a
// keep-sorted-test end
baz
// keep-sorted-test start
1
2
3
// keep-sorted-test end
dog
cat`,
			include: func(start, end int) bool {
				return start < 4 && 4 < end
			},

			wantBlocks: []block{
				{
					metadata: defaultMetadataWithCommentMarker("//"),
					start:    3,
					end:      7,
					lines: []string{
						"c",
						"b",
						"a",
					},
				},
			},
		},
		{
			name: "TrailingNewlines",

			in: `
// keep-sorted-test start

1
2
3



// keep-sorted-test end
`,

			wantBlocks: []block{
				{
					metadata: defaultMetadataWithCommentMarker("//"),
					start:    1,
					end:      6,
					lines: []string{
						"",
						"1",
						"2",
						"3",
					},
				},
			},
		},
		{
			name: "NestedBlocks",

			in: `
// keep-sorted-test start
a
b
c
// keep-sorted-test start
d
e
f
// keep-sorted-test end
g
h
i
// keep-sorted-test end
`,

			wantBlocks: []block{
				{
					metadata: defaultMetadataWithCommentMarker("//"),
					start:    1,
					end:      13,
					lines: []string{
						"a",
						"b",
						"c",
						"// keep-sorted-test start",
						"d",
						"e",
						"f",
						"// keep-sorted-test end",
						"g",
						"h",
						"i",
					},
					nestedBlocks: []block{
						{
							metadata: defaultMetadataWithCommentMarker("//"),
							start:    5,
							end:      9,
							lines: []string{
								"d",
								"e",
								"f",
							},
						},
					},
				},
			},
		},
		{
			name: "NestedBlocks_DeeplyNested",

			in: `
// keep-sorted-test start
0.1
0.2
0.3
// keep-sorted-test start
1.1
1.2
1.3
// keep-sorted-test start
2.1
2.2
2.3
// keep-sorted-test start
3.1
3.2
3.3
// keep-sorted-test end // 0:1:2:3
2.4
2.5
2.6
// keep-sorted-test end // 0:1:2
// keep-sorted-test start
4.1
4.2
4.3
// keep-sorted-test end // 0:1:4
1.4
1.5
1.6
// keep-sorted-test end // 0:1
0.4
0.5
0.6
// keep-sorted-test end // 0
// keep-sorted-test start
5.1
5.2
5.3
// keep-sorted-test end // 5
`,

			wantBlocks: []block{
				{
					metadata: defaultMetadataWithCommentMarker("//"),
					start:    1,
					end:      34,
					lines: []string{
						"0.1",
						"0.2",
						"0.3",
						"// keep-sorted-test start",
						"1.1",
						"1.2",
						"1.3",
						"// keep-sorted-test start",
						"2.1",
						"2.2",
						"2.3",
						"// keep-sorted-test start",
						"3.1",
						"3.2",
						"3.3",
						"// keep-sorted-test end // 0:1:2:3",
						"2.4",
						"2.5",
						"2.6",
						"// keep-sorted-test end // 0:1:2",
						"// keep-sorted-test start",
						"4.1",
						"4.2",
						"4.3",
						"// keep-sorted-test end // 0:1:4",
						"1.4",
						"1.5",
						"1.6",
						"// keep-sorted-test end // 0:1",
						"0.4",
						"0.5",
						"0.6",
					},
					nestedBlocks: []block{
						{
							metadata: defaultMetadataWithCommentMarker("//"),
							start:    5,
							end:      30,
							lines: []string{
								"1.1",
								"1.2",
								"1.3",
								"// keep-sorted-test start",
								"2.1",
								"2.2",
								"2.3",
								"// keep-sorted-test start",
								"3.1",
								"3.2",
								"3.3",
								"// keep-sorted-test end // 0:1:2:3",
								"2.4",
								"2.5",
								"2.6",
								"// keep-sorted-test end // 0:1:2",
								"// keep-sorted-test start",
								"4.1",
								"4.2",
								"4.3",
								"// keep-sorted-test end // 0:1:4",
								"1.4",
								"1.5",
								"1.6",
							},
							nestedBlocks: []block{
								{
									metadata: defaultMetadataWithCommentMarker("//"),
									start:    9,
									end:      21,
									lines: []string{
										"2.1",
										"2.2",
										"2.3",
										"// keep-sorted-test start",
										"3.1",
										"3.2",
										"3.3",
										"// keep-sorted-test end // 0:1:2:3",
										"2.4",
										"2.5",
										"2.6",
									},
									nestedBlocks: []block{
										{
											metadata: defaultMetadataWithCommentMarker("//"),
											start:    13,
											end:      17,
											lines: []string{
												"3.1",
												"3.2",
												"3.3",
											},
										},
									},
								},
								{
									metadata: defaultMetadataWithCommentMarker("//"),
									start:    22,
									end:      26,
									lines: []string{
										"4.1",
										"4.2",
										"4.3",
									},
								},
							},
						},
					},
				},
				{
					metadata: defaultMetadataWithCommentMarker("//"),
					start:    35,
					end:      39,
					lines: []string{
						"5.1",
						"5.2",
						"5.3",
					},
				},
			},
		},
		{
			name: "NestedBlocks_MissingEnds",

			in: `
// keep-sorted-test start
0
// keep-sorted-test start
1
// keep-sorted-test start
2
// keep-sorted-test end
`,

			wantBlocks: []block{
				{
					metadata: defaultMetadataWithCommentMarker("//"),
					start:    5,
					end:      7,
					lines:    []string{"2"},
				},
			},
			wantIncompleteBlocks: []incompleteBlock{
				{1, startDirective},
				{3, startDirective},
			},
		},
	} {
		t.Run(tc.name, func(t *testing.T) {
			initZerolog(t)
			if tc.include == nil {
				tc.include = func(start, end int) bool { return true }
			}

			gotBlocks, gotIncompleteBlocks := New("keep-sorted-test", BlockOptions{}).newBlocks(strings.Split(tc.in, "\n"), 0, tc.include)
			if diff := cmp.Diff(tc.wantBlocks, gotBlocks, cmp.AllowUnexported(block{}, blockMetadata{}, blockOptions{})); diff != "" {
				t.Errorf("blocks diff (-want +got):\n%s", diff)
			}
			if diff := cmp.Diff(tc.wantIncompleteBlocks, gotIncompleteBlocks, cmp.AllowUnexported(incompleteBlock{})); diff != "" {
				t.Errorf("incompleteBlocks diff (-want +got):\n%s", diff)
			}
		})
	}
}

func TestLineSorting(t *testing.T) {
	for _, tc := range []struct {
		name string

		opts blockOptions
		in   []string

		want              []string
		wantAlreadySorted bool
	}{
		{
			name: "NothingToSort",

			in: []string{},

			want:              []string{},
			wantAlreadySorted: true,
		},
		{
			name: "AlreadySorted",

			in: []string{
				"Bar",
				"Baz",
				"Foo",
				"Qux",
			},

			want: []string{
				"Bar",
				"Baz",
				"Foo",
				"Qux",
			},
			wantAlreadySorted: true,
		},
		{
			name: "AlreadySorted_ExceptForDuplicate",

			opts: blockOptions{
				RemoveDuplicates: true,
			},
			in: []string{
				"Bar",
				"Bar",
				"Foo",
			},

			want: []string{
				"Bar",
				"Foo",
			},
			wantAlreadySorted: false,
		},
		{
			name: "AlreadySorted_NewlineSeparated",

			opts: blockOptions{
				NewlineSeparated: true,
			},
			in: []string{
				"Bar",
				"",
				"Baz",
				"",
				"Foo",
			},

			want: []string{
				"Bar",
				"",
				"Baz",
				"",
				"Foo",
			},
			wantAlreadySorted: true,
		},
		{
			name: "AlreadySorted_ExceptForNewlineSorted",

			opts: blockOptions{
				NewlineSeparated: true,
			},
			in: []string{
				"Bar",
				"Baz",
				"Foo",
			},

			want: []string{
				"Bar",
				"",
				"Baz",
				"",
				"Foo",
			},
			wantAlreadySorted: false,
		},
		{
			name: "SimpleSorting",

			in: []string{
				"Baz",
				"Foo",
				"Bar",
				"Qux",
			},

			want: []string{
				"Bar",
				"Baz",
				"Foo",
				"Qux",
			},
		},
		{
			name: "CommentOnlyBlock",

			opts: func() blockOptions {
				opts := blockOptions{
					StickyComments: true,
				}
				opts.setCommentMarker("//")
				return opts
			}(),
			in: []string{
				"2",
				"1",
				"// trailing comment",
			},

			want: []string{
				"1",
				"2",
				"// trailing comment",
			},
		},
		{
			name: "Prefix",

			opts: blockOptions{
				PrefixOrder: []string{"INIT_", "", "FINAL_"},
			},
			in: []string{
				// keep-sorted start prefix_order=
				"DO_SOMETHING_WITH_BAR",
				"DO_SOMETHING_WITH_FOO",
				"FINAL_BAR",
				"FINAL_FOO",
				"INIT_BAR",
				"INIT_FOO",
				// keep-sorted end
			},

			want: []string{
				"INIT_BAR",
				"INIT_FOO",
				"DO_SOMETHING_WITH_BAR",
				"DO_SOMETHING_WITH_FOO",
				"FINAL_BAR",
				"FINAL_FOO",
			},
		},
		{
			name: "RemoveDuplicates_ByDefault",

			opts: defaultOptions,
			in: []string{
				"foo",
				"foo",
				"bar",
			},

			want: []string{
				"bar",
				"foo",
			},
		},
		{
			name: "RemoveDuplicates_ConsidersComments",

			opts: func() blockOptions {
				opts := blockOptions{
					RemoveDuplicates: true,
					StickyComments:   true,
				}
				opts.setCommentMarker("//")
				return opts
			}(),
			in: []string{
				"// comment 1",
				"foo",
				"// comment 2",
				"foo",
				"// comment 1",
				"foo",
				"bar",
			},

			want: []string{
				"bar",
				"// comment 1",
				"foo",
				"// comment 2",
				"foo",
			},
		},
		{
			name: "RemoveDuplicates_IgnoresTraliningCommas",

			opts: blockOptions{
				RemoveDuplicates: true,
			},
			in: []string{
				"foo,",
				"bar,",
				"bar",
			},

			want: []string{
				"bar,",
				"foo",
			},
		},
		{
			name: "RemoveDuplicates_IgnoresTrailingCommas_RemovesCommaIfLastElement",

			opts: blockOptions{
				RemoveDuplicates: true,
			},
			in: []string{
				"foo,",
				"foo,",
				"bar",
			},

			want: []string{
				"bar,",
				"foo",
			},
		},
		{
			name: "RemoveDuplicates_IgnoresTrailingCommas_RemovesCommaIfOnlyElement",

			opts: blockOptions{
				RemoveDuplicates: true,
			},
			in: []string{
				"foo,",
				"foo",
			},

			want: []string{
				"foo",
			},
		},
		{
			name: "RemoveDuplicates_Keep",

			opts: blockOptions{
				RemoveDuplicates: false,
			},
			in: []string{
				"foo",
				"foo",
				"bar",
			},

			want: []string{
				"bar",
				"foo",
				"foo",
			},
		},
		{
			name: "TrailingCommas",

			in: []string{
				"foo,",
				"baz,",
				"bar",
			},

			want: []string{
				"bar,",
				"baz,",
				"foo",
			},
		},
		{
			name: "IgnorePrefixes",

			opts: blockOptions{
				IgnorePrefixes: []string{"fs.setBoolFlag", "fs.setIntFlag"},
			},
			in: []string{
				// keep-sorted start ignore_prefixes=
				`fs.setBoolFlag("paws_with_cute_toebeans", true)`,
				`fs.setBoolFlag("whiskered_adorable_dog", true)`,
				`fs.setIntFlag("pretty_whiskered_kitten", 6)`,
				// keep-sorted end
			},

			want: []string{
				`fs.setBoolFlag("paws_with_cute_toebeans", true)`,
				`fs.setIntFlag("pretty_whiskered_kitten", 6)`,
				`fs.setBoolFlag("whiskered_adorable_dog", true)`,
			},
		},
		{
			name: "CaseInsensitive",

			opts: blockOptions{
				CaseSensitive: false,
			},
			in: []string{
				// keep-sorted start case=yes
				"Bravo",
				"Echo",
				"delta",
				// keep-sorted end
			},

			want: []string{
				"Bravo",
				"delta",
				"Echo",
			},
		},
		{
			name: "Numeric",

			opts: blockOptions{
				Numeric: true,
			},
			in: []string{
				// keep-sorted start numeric=no
				"PROGRESS_100_PERCENT",
				"PROGRESS_10_PERCENT",
				"PROGRESS_1_PERCENT",
				"PROGRESS_50_PERCENT",
				"PROGRESS_5_PERCENT",
				// keep-sorted end
			},

			want: []string{
				"PROGRESS_1_PERCENT",
				"PROGRESS_5_PERCENT",
				"PROGRESS_10_PERCENT",
				"PROGRESS_50_PERCENT",
				"PROGRESS_100_PERCENT",
			},
		},
		{
			name: "MultipleTransforms",

			opts: blockOptions{
				IgnorePrefixes: []string{"R2D2", "C3PO", "R4"},
				Numeric:        true,
			},
			in: []string{
				// keep-sorted start ignore_prefixes= numeric=no
				"C3PO_ARM_L",
				"C3PO_ARM_R",
				"C3PO_HEAD",
				"R2D2_BOLTS_10_MM",
				"R2D2_BOLTS_5_MM",
				"R2D2_PROJECTOR",
				"R4_MOTIVATOR",
				// keep-sorted end
			},

			want: []string{
				"C3PO_ARM_L",
				"C3PO_ARM_R",
				"R2D2_BOLTS_5_MM",
				"R2D2_BOLTS_10_MM",
				"C3PO_HEAD",
				"R4_MOTIVATOR",
				"R2D2_PROJECTOR",
			},
		},
		{
			name: "NewlineSeparated",

			opts: blockOptions{
				NewlineSeparated: true,
			},
			in: []string{
				"B",
				"",
				"C",
				"A",
			},

			want: []string{
				"A",
				"",
				"B",
				"",
				"C",
			},
		},
		{
			name: "NewlineSeparated_Empty",

			opts: blockOptions{
				NewlineSeparated: true,
			},
			in: []string{},

			want:              []string{},
			wantAlreadySorted: true,
		},
	} {
		t.Run(tc.name, func(t *testing.T) {
			initZerolog(t)
			got, gotAlreadySorted := block{lines: tc.in, metadata: defaultMetadataWith(tc.opts)}.sorted()
			if gotAlreadySorted != tc.wantAlreadySorted {
				t.Errorf("alreadySorted mismatch: got %t want %t", gotAlreadySorted, tc.wantAlreadySorted)
			}
			if diff := cmp.Diff(tc.want, got); diff != "" {
				t.Errorf("sorted() mismatch (-want +got):\n%s", diff)
			}
		})
	}
}

func TestLineGrouping(t *testing.T) {
	for _, tc := range []struct {
		name string
		opts blockOptions

		// We set the input to be the concatenation of all the lineGroups.
		want []lineGroup
	}{
		{
			name: "Simple",

			want: []lineGroup{
				{nil, []string{"foo"}},
				{nil, []string{"bar"}},
			},
		},
		{
			name: "StickyComments",
			opts: func() blockOptions {
				opts := blockOptions{
					StickyComments: true,
				}
				opts.setCommentMarker("//")
				return opts
			}(),

			want: []lineGroup{
				{
					[]string{
						"// comment 1",
						"// comment 2",
					},
					[]string{
						"foo",
					},
				},
				{
					[]string{
						"// comment 3",
					}, []string{
						"bar",
					},
				},
			},
		},
		{
			name: "CommentOnlyGroup",
			opts: func() blockOptions {
				opts := blockOptions{
					StickyComments: true,
				}
				opts.setCommentMarker("//")
				return opts
			}(),

			want: []lineGroup{
				{
					[]string{
						"// comment 1",
					},
					[]string{
						"foo",
					},
				},
				{
					[]string{
						"// trailing comment",
					},
					nil,
				},
			},
		},
		{
			name: "Group",
			opts: blockOptions{
				Group: true,
			},

			want: []lineGroup{
				{nil, []string{
					"  foo",
					"    bar",
				}},
				{nil, []string{
					"  baz",
				}},
			},
		},
		{
			name: "Group_Prefixes",
			opts: blockOptions{
				Group:         true,
				GroupPrefixes: map[string]bool{"and": true, "with": true},
			},

			want: []lineGroup{
				{nil, []string{
					"peanut butter",
					"and jelly",
				}},
				{nil, []string{
					"spaghetti",
					"with meatballs",
				}},
				{nil, []string{
					"hamburger",
					"  with lettuce",
					" and tomatoes",
					"and cheese",
				}},
				{nil, []string{
					"dogs and cats",
				}},
			},
		},
		{
			name: "Group_UnindentedNewlines",
			opts: blockOptions{
				Group: true,
			},

			want: []lineGroup{
				{nil, []string{
					"  foo",
					"", // Since the next non-empty line has the correct indent.
					"    bar",
				}},
				{nil, []string{
					"", // Next non-empty line has the wrong indent.
				}},
				{nil, []string{
					"  baz",
				}},
				{nil, []string{
					"", // There is no next non-empty line.
				}},
			},
		},
		{
			name: "Group_NestedKeepSortedBlocksWithoutAnyIndentation",
			opts: func() blockOptions {
				opts := blockOptions{
					Group:          true,
					StickyComments: true,
				}
				opts.setCommentMarker("//")
				return opts
			}(),

			want: []lineGroup{
				{[]string{
					"// def",
				}, []string{
					"// keep-sorted-test start",
					"3",
					"1",
					"2",
					"// keep-sorted-test end",
				}},
				{[]string{
					"// abc",
				}, []string{
					"// keep-sorted-test start",
					"b",
					"c",
					"a",
					"// keep-sorted-test end",
				}},
			},
		},
		{
			name: "Block_Brackets",
			opts: blockOptions{
				Block: true,
			},

			want: []lineGroup{
				{nil, []string{
					"foo(",
					"abcd",
					"efgh",
					")",
				}},
				{nil, []string{
					"bar()",
				}},
				{nil, []string{
					"baz",
				}},
			},
		},
		{
			name: "Block_Quotes",
			opts: blockOptions{
				Block: true,
			},

			want: []lineGroup{
				{nil, []string{
					`foo"`,
					"abcd",
					"efgh",
					`"`,
				}},
				{nil, []string{
					`bar""`,
				}},
				{nil, []string{
					"baz",
				}},
			},
		},
		{
			name: "Block_EscapedQuote",
			opts: blockOptions{
				Block: true,
			},

			want: []lineGroup{
				{nil, []string{
					`foo"`,
					`\"abcd`,
					`efgh\"`,
					`"`,
				}},
				{nil, []string{
					`bar""`,
				}},
				{nil, []string{
					"baz",
				}},
			},
		},
		{
			name: "Block_IgnoresQuotesWithinQuotes",
			opts: blockOptions{
				Block: true,
			},

			want: []lineGroup{
				{nil, []string{
					`foo"`,
					`ab'cd`,
					`efgh`,
					`"`,
				}},
				{nil, []string{
					"bar'`'",
				}},
				{nil, []string{
					"baz",
				}},
			},
		},
		{
			name: "Block_IgnoresBracesWithinQuotes",
			opts: blockOptions{
				Block: true,
			},

			want: []lineGroup{
				{nil, []string{
					`foo"`,
					`ab(cd`,
					`ef[gh`,
					`"`,
				}},
				{nil, []string{
					`foo"`,
					`ab)cd`,
					`ef]gh`,
					`"`,
				}},
			},
		},
		{
			name: "Block_IgnoresSpecialCharactersWithinFullLineComments",
			opts: func() blockOptions {
				opts := blockOptions{
					Block: true,
				}
				opts.setCommentMarker("//")
				return opts
			}(),

			want: []lineGroup{
				{nil, []string{
					"foo(",
					"// ignores quotes in a comment '",
					"// ignores parenthesis in a comment )",
					"abcd",
					")",
				}},
				{nil, []string{
					"'string literal",
					"// does not ignore quotes here '",
				}},
				{nil, []string{
					"abcd'",
				}},
			},
		},
		{
			name: "Block_IgnoresSpecialCharactersWithinTrailingComments",
			opts: func() blockOptions {
				opts := blockOptions{
					Block: true,
				}
				opts.setCommentMarker("//")
				return opts
			}(),

			want: []lineGroup{
				{nil, []string{
					"foo(// ignores quotes in a comment '",
					"abcd // ignores parenthesis in a comment )",
					")",
				}},
				{nil, []string{
					"'string literal",
					"with line break // does not ignore quotes here '",
				}},
				{nil, []string{
					`"another string literal`,
					`with line break // does not ignore quote " here`,
				}},
				{nil, []string{
					`"abcd"`,
				}},
			},
		},
		{
			name: "Block_TripleQuotes",
			opts: blockOptions{
				Block: true,
			},

			want: []lineGroup{
				{nil, []string{
					`"""documentation`,
					"ab'cd",
					"efgh",
					"abcd",
					`"""`}},
			},
		},
	} {
		t.Run(tc.name, func(t *testing.T) {
			initZerolog(t)
			var in []string
			for _, lg := range tc.want {
				in = append(in, lg.comment...)
				in = append(in, lg.lines...)
			}

			got := groupLines(in, defaultMetadataWith(tc.opts))
			if diff := cmp.Diff(tc.want, got, cmp.AllowUnexported(lineGroup{})); diff != "" {
				t.Errorf("groupLines mismatch (-want +got):\n%s", diff)
			}
		})
	}
<<<<<<< HEAD
}

func TestBlockOptions(t *testing.T) {
	for _, tc := range []struct {
		name string
		in   string

		want    blockOptions
		wantErr string
	}{
		{
			name: "DefaultOptions",
			in:   "// keep-sorted-test",

			want: defaultOptions,
		},
		{
			name: "SimpleSwitch",
			in:   "// keep-sorted-test lint=no",

			want: defaultOptionsWith(func(opts *blockOptions) {
				opts.Lint = false
			}),
		},
		{
			name: "SkipLines",
			in:   "// keep-sorted-test skip_lines=10",

			want: defaultOptionsWith(func(opts *blockOptions) {
				opts.SkipLines = 10
			}),
		},
		{
			name: "ErrorSkipLinesIsNegative",
			in:   "// keep-sorted-test skip_lines=-1",

			want:    defaultOptions,
			wantErr: `skip_lines has invalid value: -1`,
		},
		{
			name: "ItemList",
			in:   "// keep-sorted-test prefix_order=a,b,c,d",

			want: defaultOptionsWith(func(opts *blockOptions) {
				opts.PrefixOrder = []string{"a", "b", "c", "d"}
			}),
		},
		{
			name: "ItemList_WithSpaces",
			in:   `// keep-sorted-test prefix_order="a,b,c d,e\"\,\\f"`,

			want: defaultOptionsWith(func(opts *blockOptions) {
				opts.PrefixOrder = []string{"a", "b", "c d", `e",\f`}
			}),
		},
		{
			name: "ItemSet",
			in:   "keep-sorted-test sticky_prefixes=a,b,c,d",

			want: defaultOptionsWith(func(opts *blockOptions) {
				opts.StickyPrefixes = map[string]bool{"a": true, "b": true, "c": true, "d": true}
				opts.commentMarker = ""
			}),
		},
		{
			name: "ItemSet_WithSpaces",
			in:   `keep-sorted-test sticky_prefixes="a,b,c d,e\"\,\\f"`,

			want: defaultOptionsWith(func(opts *blockOptions) {
				opts.StickyPrefixes = map[string]bool{"a": true, "b": true, "c d": true, `e",\f`: true}
				opts.commentMarker = ""
			}),
		},
		{
			name: "ignore_prefixes",
			in:   "// keep-sorted-test ignore_prefixes=a,b,c,d",

			want: defaultOptionsWith(func(opts *blockOptions) {
				opts.IgnorePrefixes = []string{"a", "b", "c", "d"}
			}),
		},
		{
			name: "GroupPrefixesRequiresGrouping",
			in:   "// keep-sorted-test group_prefixes=a,b,c group=no",

			want: defaultOptionsWith(func(opts *blockOptions) {
				opts.Group = false
			}),
			wantErr: "group_prefixes may not be used with group=no",
		},
		{
			name: "ignore_prefixes_ChecksLognestPrefixesFirst",
			in:   "// keep-sorted-test ignore_prefixes=DoSomething(,DoSomething({",

			want: defaultOptionsWith(func(opts *blockOptions) {
				opts.IgnorePrefixes = []string{"DoSomething({", "DoSomething("}
			}),
		},
		{
			name: "OptionInTrailingComment",
			in:   "// keep-sorted-test block=yes  # lint=no",

			want: defaultOptionsWith(func(opts *blockOptions) {
				opts.Block = true
				opts.Lint = false
			}),
		},
		{
			name: "ErrorDoesNotStopParsing",
			in:   "// keep-sorted-test lint=yep case=no",

			want: defaultOptionsWith(func(opts *blockOptions) {
				opts.Lint = true // The default value should not change.
				opts.CaseSensitive = false
			}),
			wantErr: `option "lint" has unknown value "yep"`,
		},
	} {
		t.Run(tc.name, func(t *testing.T) {
			initZerolog(t)
			got, err := New("keep-sorted-test").parseBlockOptions(tc.in)
			if err != nil {
				if tc.wantErr == "" {
					t.Errorf("parseBlockOptions(%q) = %v", tc.in, err)
				} else if !strings.Contains(err.Error(), tc.wantErr) {
					t.Errorf("parseBlockOptions(%q) = %v, expected to contain %q", tc.in, err, tc.wantErr)
				}
			}
			if diff := cmp.Diff(tc.want, got, cmp.AllowUnexported(blockOptions{})); diff != "" {
				t.Errorf("parseBlockOptions(%q) mismatch (-want +got):\n%s", tc.in, diff)
			}
		})
	}
=======
>>>>>>> 1c405f62
}<|MERGE_RESOLUTION|>--- conflicted
+++ resolved
@@ -1524,140 +1524,4 @@
 			}
 		})
 	}
-<<<<<<< HEAD
-}
-
-func TestBlockOptions(t *testing.T) {
-	for _, tc := range []struct {
-		name string
-		in   string
-
-		want    blockOptions
-		wantErr string
-	}{
-		{
-			name: "DefaultOptions",
-			in:   "// keep-sorted-test",
-
-			want: defaultOptions,
-		},
-		{
-			name: "SimpleSwitch",
-			in:   "// keep-sorted-test lint=no",
-
-			want: defaultOptionsWith(func(opts *blockOptions) {
-				opts.Lint = false
-			}),
-		},
-		{
-			name: "SkipLines",
-			in:   "// keep-sorted-test skip_lines=10",
-
-			want: defaultOptionsWith(func(opts *blockOptions) {
-				opts.SkipLines = 10
-			}),
-		},
-		{
-			name: "ErrorSkipLinesIsNegative",
-			in:   "// keep-sorted-test skip_lines=-1",
-
-			want:    defaultOptions,
-			wantErr: `skip_lines has invalid value: -1`,
-		},
-		{
-			name: "ItemList",
-			in:   "// keep-sorted-test prefix_order=a,b,c,d",
-
-			want: defaultOptionsWith(func(opts *blockOptions) {
-				opts.PrefixOrder = []string{"a", "b", "c", "d"}
-			}),
-		},
-		{
-			name: "ItemList_WithSpaces",
-			in:   `// keep-sorted-test prefix_order="a,b,c d,e\"\,\\f"`,
-
-			want: defaultOptionsWith(func(opts *blockOptions) {
-				opts.PrefixOrder = []string{"a", "b", "c d", `e",\f`}
-			}),
-		},
-		{
-			name: "ItemSet",
-			in:   "keep-sorted-test sticky_prefixes=a,b,c,d",
-
-			want: defaultOptionsWith(func(opts *blockOptions) {
-				opts.StickyPrefixes = map[string]bool{"a": true, "b": true, "c": true, "d": true}
-				opts.commentMarker = ""
-			}),
-		},
-		{
-			name: "ItemSet_WithSpaces",
-			in:   `keep-sorted-test sticky_prefixes="a,b,c d,e\"\,\\f"`,
-
-			want: defaultOptionsWith(func(opts *blockOptions) {
-				opts.StickyPrefixes = map[string]bool{"a": true, "b": true, "c d": true, `e",\f`: true}
-				opts.commentMarker = ""
-			}),
-		},
-		{
-			name: "ignore_prefixes",
-			in:   "// keep-sorted-test ignore_prefixes=a,b,c,d",
-
-			want: defaultOptionsWith(func(opts *blockOptions) {
-				opts.IgnorePrefixes = []string{"a", "b", "c", "d"}
-			}),
-		},
-		{
-			name: "GroupPrefixesRequiresGrouping",
-			in:   "// keep-sorted-test group_prefixes=a,b,c group=no",
-
-			want: defaultOptionsWith(func(opts *blockOptions) {
-				opts.Group = false
-			}),
-			wantErr: "group_prefixes may not be used with group=no",
-		},
-		{
-			name: "ignore_prefixes_ChecksLognestPrefixesFirst",
-			in:   "// keep-sorted-test ignore_prefixes=DoSomething(,DoSomething({",
-
-			want: defaultOptionsWith(func(opts *blockOptions) {
-				opts.IgnorePrefixes = []string{"DoSomething({", "DoSomething("}
-			}),
-		},
-		{
-			name: "OptionInTrailingComment",
-			in:   "// keep-sorted-test block=yes  # lint=no",
-
-			want: defaultOptionsWith(func(opts *blockOptions) {
-				opts.Block = true
-				opts.Lint = false
-			}),
-		},
-		{
-			name: "ErrorDoesNotStopParsing",
-			in:   "// keep-sorted-test lint=yep case=no",
-
-			want: defaultOptionsWith(func(opts *blockOptions) {
-				opts.Lint = true // The default value should not change.
-				opts.CaseSensitive = false
-			}),
-			wantErr: `option "lint" has unknown value "yep"`,
-		},
-	} {
-		t.Run(tc.name, func(t *testing.T) {
-			initZerolog(t)
-			got, err := New("keep-sorted-test").parseBlockOptions(tc.in)
-			if err != nil {
-				if tc.wantErr == "" {
-					t.Errorf("parseBlockOptions(%q) = %v", tc.in, err)
-				} else if !strings.Contains(err.Error(), tc.wantErr) {
-					t.Errorf("parseBlockOptions(%q) = %v, expected to contain %q", tc.in, err, tc.wantErr)
-				}
-			}
-			if diff := cmp.Diff(tc.want, got, cmp.AllowUnexported(blockOptions{})); diff != "" {
-				t.Errorf("parseBlockOptions(%q) mismatch (-want +got):\n%s", tc.in, diff)
-			}
-		})
-	}
-=======
->>>>>>> 1c405f62
 }