--- conflicted
+++ resolved
@@ -107,10 +107,7 @@
 var (
 	defaultOptions = blockOptions{
 		Lint:             true,
-<<<<<<< HEAD
 		AllowYAMLLists:   true,
-=======
->>>>>>> 9926a351
 		Group:            true,
 		StickyComments:   true,
 		StickyPrefixes:   nil, // Will be populated with the comment marker of the start directive.
@@ -149,14 +146,9 @@
 	ret := defaults
 	opts := reflect.ValueOf(&ret).Elem()
 	var errs []error
-<<<<<<< HEAD
 	parser := newParser(options)
 	for {
 		parser.allowYAMLLists = ret.AllowYAMLLists
-=======
-	parser := &parser{options}
-	for {
->>>>>>> 9926a351
 		key, ok := parser.popKey()
 		if !ok {
 			break
@@ -176,35 +168,16 @@
 		field.Set(val)
 	}
 
-<<<<<<< HEAD
-	if ret.SkipLines < 0 {
-		errs = append(errs, fmt.Errorf("skip_lines has invalid value: %v", ret.SkipLines))
-		ret.SkipLines = 0
-	}
-
-	if ret.GroupPrefixes != nil && !ret.Group {
-		errs = append(errs, fmt.Errorf("group_prefixes may not be used with group=no"))
-		ret.GroupPrefixes = nil
-	}
-
 	if cm := guessCommentMarker(commentMarker); cm != "" {
 		ret.setCommentMarker(cm)
 	}
 	if len(ret.IgnorePrefixes) > 1 {
 		// Look at longer prefixes first, in case one of these prefixes is a prefix of another.
 		slices.SortFunc(ret.IgnorePrefixes, func(a string, b string) int { return cmp.Compare(len(b), len(a)) })
-=======
-	if cm := guessCommentMarker(commentMarker); cm != "" {
-		ret.setCommentMarker(cm)
-	}
-	if len(ret.IgnorePrefixes) > 1 {
-		// Look at longer prefixes first, in case one of these prefixes is a prefix of another.
-		slices.SortFunc(ret.IgnorePrefixes, func(a string, b string) int { return cmp.Compare(len(b), len(a)) })
 	}
 
 	if err := validate(&ret); err != nil {
 		errs = append(errs, err)
->>>>>>> 9926a351
 	}
 
 	return ret, errors.Join(errs...)
