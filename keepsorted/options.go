// Copyright 2023 Google LLC
//
// Licensed under the Apache License, Version 2.0 (the "License");
// you may not use this file except in compliance with the License.
// You may obtain a copy of the License at
//
//     http://www.apache.org/licenses/LICENSE-2.0
//
// Unless required by applicable law or agreed to in writing, software
// distributed under the License is distributed on an "AS IS" BASIS,
// WITHOUT WARRANTIES OR CONDITIONS OF ANY KIND, either express or implied.
// See the License for the specific language governing permissions and
// limitations under the License.

package keepsorted

import (
	"cmp"
	"errors"
	"fmt"
	"iter"
	"maps"
	"math/big"
	"reflect"
	"regexp"
	"slices"
	"strconv"
	"strings"
	"unicode"

	yaml "gopkg.in/yaml.v3"
)

// IntOrBool can be unmarshaled from a boolean or an integer value.
// true is unmarshaled as 1, false as 0.
type IntOrBool int

type BlockOptions struct {
	opts blockOptions
}

func DefaultBlockOptions() BlockOptions {
	return BlockOptions{defaultOptions}
}

func ParseBlockOptions(options string) (BlockOptions, error) {
	opts, warns := parseBlockOptions( /*commentMarker=*/ "", options, blockOptions{})
	if err := errors.Join(warns...); err != nil {
		return BlockOptions{}, err
	}
	return BlockOptions{opts}, nil
}

func (opts BlockOptions) String() string {
	return opts.opts.String()
}

// blockOptions enable/disable extra features that control how a block of lines is sorted.
//
// Options support the following types:
//   - bool:             key=yes, key=true, key=no, key=false
//   - []string:         key=a,b,c,d
//   - map[string]bool:  key=a,b,c,d
//   - int:              key=123
//   - []*regexp.Regexp: key=a,b,c,d
type blockOptions struct {
	// AllowYAMLLists determines whether list.set valued options are allowed to be specified by YAML.
	AllowYAMLLists bool `key:"allow_yaml_lists"`

	///////////////////////////
	//  Pre-sorting options  //
	///////////////////////////

	// SkipLines is the number of lines to ignore before sorting.
	SkipLines int `key:"skip_lines"`
	// Group determines whether we group lines together based on increasing indentation.
	Group bool
	// GroupPrefixes tells us about other types of lines that should be added to a group.
	GroupPrefixes map[string]bool `key:"group_prefixes"`
	// Block opts us into a more complicated algorithm to try and understand blocks of code.
	Block bool
	// StickyComments tells us to attach comments to the line immediately below them while sorting.
	StickyComments bool `key:"sticky_comments"`
	// StickyPrefixes tells us about other types of lines that should behave as sticky comments.
	StickyPrefixes map[string]bool `key:"sticky_prefixes"`

	///////////////////////
	//  Sorting options  //
	///////////////////////

	// CaseSensitive is whether we're case sensitive while sorting.
	CaseSensitive bool `key:"case"`
	// Numeric indicates that the contents should be sorted like numbers.
	Numeric bool
	// PrefixOrder allows the user to explicitly order lines based on their matching prefix.
	PrefixOrder []string `key:"prefix_order"`
	// IgnorePrefixes is a slice of prefixes that we do not consider when sorting lines.
	IgnorePrefixes []string `key:"ignore_prefixes"`
	// ByRegex is a slice of regexes that are used to extract the pieces of the line group that keep-sorted should sort by.
	ByRegex []*regexp.Regexp `key:"by_regex"`

	////////////////////////////
	//  Post-sorting options  //
	////////////////////////////

	// NewlineSeparated indicates that the groups should be separated with newlines.
	// User can specify either an integer, or a boolean (to be backward compatible).
	// 'no' or '0', it means no newlines should be added;
	// 'yes' or '1', it means one newline should be added;
	// Any other positive integer specifies the number of newlines to separate the groups.
	NewlineSeparated IntOrBool `key:"newline_separated"`
	// RemoveDuplicates determines whether we drop lines that are an exact duplicate.
	RemoveDuplicates bool `key:"remove_duplicates"`

	// Syntax used to start a comment for keep-sorted annotation, e.g. "//".
	commentMarker string
}

var (
	defaultOptions = blockOptions{
		AllowYAMLLists:   true,
		Group:            true,
		StickyComments:   true,
		StickyPrefixes:   nil, // Will be populated with the comment marker of the start directive.
		CaseSensitive:    true,
		RemoveDuplicates: true,
	}

	fieldIndexByKey map[string]int
)

func init() {
	fieldIndexByKey = make(map[string]int)
	typ := reflect.TypeFor[blockOptions]()
	for i := 0; i < typ.NumField(); i++ {
		field := typ.Field(i)
		if !field.IsExported() {
			continue
		}
		key := key(field)
		if !keyRegex.MatchString(key + "=") {
			panic(fmt.Errorf("key %q for blockOptions.%s would not be matched by parser (regex: %v)", key, field.Name, keyRegex))
		}
		fieldIndexByKey[key] = i
	}
}

func key(f reflect.StructField) string {
	key := strings.ToLower(f.Name)
	if k, ok := f.Tag.Lookup("key"); ok {
		key = k
	}
	return key
}

func parseBlockOptions(commentMarker, options string, defaults blockOptions) (_ blockOptions, warnings []error) {
	ret := defaults
	opts := reflect.ValueOf(&ret).Elem()
	var warns []error
	parser := newParser(options)
	for {
		parser.allowYAMLLists = ret.AllowYAMLLists
		key, ok := parser.popKey()
		if !ok {
			break
		}
		fieldIdx, ok := fieldIndexByKey[key]
		if !ok {
			warns = append(warns, fmt.Errorf("unrecognized option %q", key))
			continue
		}

		field := opts.Field(fieldIdx)
		val, err := parser.popValue(field.Type())
		if err != nil {
			warns = append(warns, fmt.Errorf("while parsing option %q: %w", key, err))
			continue
		}
		field.Set(val)
	}

	if cm := guessCommentMarker(commentMarker); cm != "" {
		ret.setCommentMarker(cm)
	}
	// Look at longer prefixes first, in case one of these prefixes is a prefix of another.
	longestFirst := comparing(func(s string) int { return len(s) }).reversed()
	slices.SortFunc(ret.IgnorePrefixes, longestFirst)

	if warn := validate(&ret); len(warn) > 0 {
		warns = append(warns, warn...)
	}

	return ret, warns
}

func formatValue(val reflect.Value) (string, error) {
	switch val.Type() {
	case reflect.TypeFor[bool]():
		return boolString[val.Bool()], nil
	case reflect.TypeFor[[]string]():
		return formatList(val.Interface().([]string))
	case reflect.TypeFor[map[string]bool]():
		return formatList(slices.Sorted(maps.Keys(val.Interface().(map[string]bool))))
	case reflect.TypeFor[IntOrBool]():
		return strconv.Itoa(int(val.Int())), nil
	case reflect.TypeFor[int]():
		return strconv.Itoa(int(val.Int())), nil
	case reflect.TypeFor[[]*regexp.Regexp]():
		regexps := val.Interface().([]*regexp.Regexp)
		vals := make([]string, len(regexps))
		for i, regex := range regexps {
			vals[i] = regex.String()
		}
		return formatList(vals)
	}

	panic(fmt.Errorf("unsupported blockOptions type: %v", val.Type()))
}

func formatList(vals []string) (string, error) {
	var specialChars bool
	if len(vals) > 0 && strings.HasPrefix(vals[0], "[") {
		specialChars = true
	} else {
		for _, val := range vals {
			if strings.ContainsAny(val, ", ") {
				specialChars = true
				break
			}
		}
	}

	if !specialChars {
		return strings.Join(vals, ","), nil
	}

	node := new(yaml.Node)
	if err := node.Encode(vals); err != nil {
		return "", fmt.Errorf("while converting list to YAML: %w", err)
	}
	node.Style |= yaml.FlowStyle
	out, err := yaml.Marshal(node)
	if err != nil {
		return "", fmt.Errorf("while formatting YAML: %w", err)
	}
	return strings.TrimSpace(string(out)), nil
}

func guessCommentMarker(startLine string) string {
	startLine = strings.TrimSpace(startLine)
	for _, marker := range []string{"//", "#", "/*", "--", ";", "<!--"} {
		if strings.HasPrefix(startLine, marker) {
			return marker
		}
	}
	return ""
}

func (opts *blockOptions) setCommentMarker(marker string) {
	opts.commentMarker = marker
	if opts.StickyComments {
		if opts.StickyPrefixes == nil {
			opts.StickyPrefixes = make(map[string]bool)
		}
		opts.StickyPrefixes[marker] = true
	}
}

func validate(opts *blockOptions) (warnings []error) {
	var warns []error
	if opts.SkipLines < 0 {
		warns = append(warns, fmt.Errorf("skip_lines has invalid value: %v", opts.SkipLines))
		opts.SkipLines = 0
	}

	if opts.NewlineSeparated < 0 {
		warns = append(warns, fmt.Errorf("newline_separated has invalid value: %v", opts.NewlineSeparated))
		opts.NewlineSeparated = 0
	}

	if opts.GroupPrefixes != nil && !opts.Group {
		warns = append(warns, fmt.Errorf("group_prefixes may not be used with group=no"))
		opts.GroupPrefixes = nil
	}

	if len(opts.ByRegex) > 0 && len(opts.IgnorePrefixes) > 0 {
		var pre []string
		for _, p := range opts.IgnorePrefixes {
			pre = append(pre, regexp.QuoteMeta(p))
		}
		suggestion := "(?:" + strings.Join(pre, "|") + ")"
		warns = append(warns, fmt.Errorf("by_regex cannot be used with ignore_prefixes (consider adding a non-capturing group to the start of your regex instead of ignore_prefixes: %q)", suggestion))
		opts.IgnorePrefixes = nil
	}

	return warns
}

func (opts blockOptions) String() string {
	var s []string
	val := reflect.ValueOf(opts)
	var errs []error
	for _, key := range slices.Sorted(maps.Keys(fieldIndexByKey)) {
		field := val.Type().Field(fieldIndexByKey[key])
		fieldVal := val.FieldByIndex(field.Index)
		if fieldVal.IsZero() {
			continue
		}
		val, err := formatValue(fieldVal)
		if err != nil {
			errs = append(errs, err)
		} else {
			s = append(s, fmt.Sprintf("%s=%s", key, val))
		}
	}

	if err := errors.Join(errs...); err != nil {
		panic(err)
	}

	return strings.Join(s, " ")
}

// hasPrefix returns the first prefix that s starts with.
func (opts blockOptions) hasPrefix(s string, prefixes iter.Seq[string]) (string, bool) {
	p, _, ok := opts.cutFirstPrefix(s, prefixes)
	return p, ok
}

// cutFirstPrefix finds the first prefix that s starts with and returns both the prefix and s without the prefix.
// If s does not start with any prefix, returns "", s, false.
func (opts blockOptions) cutFirstPrefix(s string, prefixes iter.Seq[string]) (pre string, after string, ok bool) {
	// Don't modify s since we want to return it exactly if it doesn't start with
	// any of the prefixes.
	t := strings.TrimLeftFunc(s, unicode.IsSpace)
	if !opts.CaseSensitive {
		t = strings.ToLower(t)
	}
	for p := range prefixes {
		q := p
		if !opts.CaseSensitive {
			// Ditto: Don't modify the prefix since we'll want to return it exactly.
			q = strings.ToLower(p)
		}
		if strings.HasPrefix(t, q) {
			after = s
			// Remove leading whitepace (t already has its leading whitespace removed).
			after = strings.TrimLeftFunc(after, unicode.IsSpace)
			// Remove the prefix.
			after = after[len(p):]
			// Check again for leading whitespace.
			after = strings.TrimLeftFunc(after, unicode.IsSpace)
			return p, after, true
		}
	}
	return "", s, false
}

// hasStickyPrefix determines if s has one of the StickyPrefixes.
func (opts blockOptions) hasStickyPrefix(s string) bool {
	_, ok := opts.hasPrefix(s, maps.Keys(opts.StickyPrefixes))
	return ok
}

// hasGroupPrefix determines if s has one of the GroupPrefixes.
func (opts blockOptions) hasGroupPrefix(s string) bool {
	_, ok := opts.hasPrefix(s, maps.Keys(opts.GroupPrefixes))
	return ok
}

// trimIgnorePrefix removes the first matching IgnorePrefixes from s, if s
// matches one of the IgnorePrefixes.
func (opts blockOptions) trimIgnorePrefix(s string) string {
	_, s, _ = opts.cutFirstPrefix(s, slices.Values(opts.IgnorePrefixes))
	return s
}

// matchRegexes applies ByRegex to s.
// If ByRegex is empty, returns a slice that contains just s.
// Otherwise, applies each regex to s in sequence:
// If a regex has capturing groups, the capturing groups will be added to the
// resulting slice.
// If a regex does not have capturing groups, all matched text will be added to
// the resulting slice.
func (opts blockOptions) matchRegexes(s string) []regexMatch {
	if len(opts.ByRegex) == 0 {
		return []regexMatch{{s}}
	}

	var ret []regexMatch
	for _, regex := range opts.ByRegex {
		m := regex.FindStringSubmatch(s)
		if m == nil {
			ret = append(ret, regexDidNotMatch)
			continue
		}
		if len(m) == 1 {
			// No capturing groups. Consider all matched text.
			ret = append(ret, m)
		} else {
			// At least one capturing group. Only consider the capturing groups.
			ret = append(ret, m[1:])
		}
	}
	return ret
}

// regexMatch is the result of matching a regex to a string. It has 3 forms:
//  1. If the regex matched and the regex had capturing groups, it's the value
//     of those capturing groups.
//  2. If the regex matched and the regex didn't have capturing groups, it's the
//     value of the matched string as a singleton slice.
//  3. If the regex didn't match, it's regexDidNotMatch / nil.
type regexMatch []string

var regexDidNotMatch regexMatch = nil

func compareRegexMatches(fn cmpFunc[[]string]) cmpFunc[[]regexMatch] {
	alwaysLast := comparingFunc(func(t regexMatch) bool { return t == nil }, falseFirst())
	delegate := comparingFunc(func(t regexMatch) []string { return t }, fn)
	return lexicographically(alwaysLast.andThen(delegate))
}

var (
	mixedNumberPattern = regexp.MustCompile(`([0-9]+)|([^0-9]+)`)
)

// maybeParseNumeric handles the Numeric option.
//
// If Numeric is true, the string will be parsed into subsequences of strings and numeric values.
// If Numeric is false, the result will just be a single token of the unchanged string.
func (opts blockOptions) maybeParseNumeric(s string) numericTokens {
	if !opts.Numeric {
		return numericTokens{[]string{s}, nil}
	}

	var t numericTokens
	m := mixedNumberPattern.FindAllStringSubmatch(s, -1)
	for _, sm := range m {
		if sm[1] != "" { // Numeric token
			if t.len() == 0 {
				// Make sure numericTokens "starts" with a string.
				// See the comment on numericTokens for more details.
				t.s = append(t.s, "")
			}
			i := new(big.Int)
			if _, ok := i.SetString(sm[1], 10); !ok {
				panic(fmt.Errorf("mixedNumberPattern yielded an unparseable int: %q", sm[1]))
			}
			t.i = append(t.i, i)
		} else /* sm[2] != "" */ { // String token
			t.s = append(t.s, sm[2])
		}
	}
	return t
}

// numericTokens is the result of parsing all numeric tokens out of a string.
//
// e.g. a string like "Foo_123" becomes
//
//	s: []string{"Foo_"},
//	i: []int64{123},
//
// To make comparisons possible, numericTokens _always_ "start" with a string,
// even if the string naturally starts with a number e.g. a string like
// "123_Foo" becomes
//
//	s: []string{"", "_Foo"},
//	i: []int64{123},
type numericTokens struct {
	s []string
	i []*big.Int
}

func (t numericTokens) DebugString() string {
	s := make([]string, 0, t.len())
	for i := 0; i < t.len(); i++ {
		if i%2 == 0 {
			val := t.s[i/2]
			if i == 0 && val == "" {
				continue
			}
			s = append(s, fmt.Sprintf("%#v", t.s[i/2]))
		} else {
			s = append(s, fmt.Sprintf("%#v", t.i[i/2]))
		}
	}
	if len(s) == 1 {
		return s[0]
	}
	return fmt.Sprintf("%v", s)
}

func (t numericTokens) len() int {
	return len(t.s) + len(t.i)
}

func (t numericTokens) compare(o numericTokens) int {
	for i := 0; i < min(t.len(), o.len()); i++ {
		if i%2 == 0 { // Start by comparing strings.
			if c := strings.Compare(t.s[i/2], o.s[i/2]); c != 0 {
				return c
			}
		} else { // Alternate by comparing with numbers.
			if c := t.i[i/2].Cmp(o.i[i/2]); c != 0 {
				return c
			}
		}
	}

	// If the numericTokens are all the same, whichever numericTokens that's
	// smaller is less than the other.
	return t.len() - o.len()
}

type prefixOrder struct {
	opts          blockOptions
	prefixWeights map[string]int
	prefixes      []string
}

func newPrefixOrder(opts blockOptions) *prefixOrder {
<<<<<<< HEAD
	if len(opts.PrefixOrder) == 0 {
		return nil
	}

=======
>>>>>>> 488401af
	// Assign a weight to each prefix so that they will be sorted into their
	// predetermined order.
	// Weights are negative so that entries with matching prefixes are put before
	// any non-matching line (which will have a weight of 0).
	//
	// An empty prefix can be used to move "non-matching" entries to a position
	// between other prefixes.
	prefixWeights := make(map[string]int)
	for i, p := range opts.PrefixOrder {
		prefixWeights[p] = i - len(opts.PrefixOrder)
	}
	// Sort prefixes longest -> shortest to find the most appropriate weight.
	longestFirst := comparing(func(s string) int { return len(s) }).reversed()
	prefixes := slices.SortedStableFunc(slices.Values(opts.PrefixOrder), longestFirst)

	return &prefixOrder{opts, prefixWeights, prefixes}
}

<<<<<<< HEAD
func (o *prefixOrder) match(s string) orderedPrefix {
	if o == nil {
		return orderedPrefix{}
	}

=======
func (o prefixOrder) match(s string) orderedPrefix {
>>>>>>> 488401af
	pre, _ := o.opts.hasPrefix(s, slices.Values(o.prefixes))
	return orderedPrefix{pre, o.prefixWeights[pre]}
}

type orderedPrefix struct {
	prefix string
	weight int
}

func (pre orderedPrefix) compare(other orderedPrefix) int {
	return cmp.Compare(pre.weight, other.weight)
}<|MERGE_RESOLUTION|>--- conflicted
+++ resolved
@@ -521,13 +521,10 @@
 }
 
 func newPrefixOrder(opts blockOptions) *prefixOrder {
-<<<<<<< HEAD
 	if len(opts.PrefixOrder) == 0 {
 		return nil
 	}
 
-=======
->>>>>>> 488401af
 	// Assign a weight to each prefix so that they will be sorted into their
 	// predetermined order.
 	// Weights are negative so that entries with matching prefixes are put before
@@ -546,15 +543,11 @@
 	return &prefixOrder{opts, prefixWeights, prefixes}
 }
 
-<<<<<<< HEAD
 func (o *prefixOrder) match(s string) orderedPrefix {
 	if o == nil {
 		return orderedPrefix{}
 	}
 
-=======
-func (o prefixOrder) match(s string) orderedPrefix {
->>>>>>> 488401af
 	pre, _ := o.opts.hasPrefix(s, slices.Values(o.prefixes))
 	return orderedPrefix{pre, o.prefixWeights[pre]}
 }
