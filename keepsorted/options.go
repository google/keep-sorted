--- conflicted
+++ resolved
@@ -145,13 +145,8 @@
 func parseBlockOptions(commentMarker, options string, defaults blockOptions) (_ blockOptions, warnings []error) {
 	ret := defaults
 	opts := reflect.ValueOf(&ret).Elem()
-<<<<<<< HEAD
-	var errs []error
+	var warns []error
 	parser := newParser(options)
-=======
-	var warns []error
-	parser := &parser{options}
->>>>>>> 29d0a49d
 	for {
 		parser.allowYAMLLists = ret.AllowYAMLLists
 		key, ok := parser.popKey()
