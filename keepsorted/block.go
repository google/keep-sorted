--- conflicted
+++ resolved
@@ -241,13 +241,8 @@
 
 	numNewlines := int(b.metadata.opts.NewlineSeparated)
 	wasNewlineSeparated := true
-<<<<<<< HEAD
-	if b.metadata.opts.NewlineSeparated {
-		wasNewlineSeparated = isNewlineSeparated(groups)
-=======
 	if b.metadata.opts.NewlineSeparated > 0 {
 		wasNewlineSeparated = isNewlineSeparated(groups, numNewlines)
->>>>>>> 488401af
 		var withoutNewlines []*lineGroup
 		for _, lg := range groups {
 			if !isAllEmpty(lg) {
@@ -273,36 +268,24 @@
 	}
 
 	if alreadySorted && wasNewlineSeparated && !removedDuplicate && slices.IsSortedFunc(groups, compareLineGroups) {
-<<<<<<< HEAD
 		log.Printf("It was already sorted!")
 		for _, lg := range groups {
 			log.Print(lg.DebugString())
 		}
-=======
->>>>>>> 488401af
 		trimTrailingComma(groups)
 		return lines, true
 	}
 
 	slices.SortStableFunc(groups, compareLineGroups)
-<<<<<<< HEAD
 	for _, lg := range groups {
 		log.Print(lg.DebugString())
 	}
-
-	trimTrailingComma(groups)
-
-	if b.metadata.opts.NewlineSeparated {
-		var separated []*lineGroup
-		newline := &lineGroup{lineGroupContent: lineGroupContent{lines: []string{""}}}
-=======
 
 	trimTrailingComma(groups)
 
 	if b.metadata.opts.NewlineSeparated > 0 {
 		var separated []*lineGroup
 		newline := &lineGroup{lineGroupContent: lineGroupContent{lines: make([]string, numNewlines)}}
->>>>>>> 488401af
 		for _, lg := range groups {
 			if separated != nil {
 				separated = append(separated, newline)
@@ -331,11 +314,7 @@
 // .
 // .
 // non-empty group
-<<<<<<< HEAD
-func isNewlineSeparated(gs []*lineGroup) bool {
-=======
 func isNewlineSeparated(gs []*lineGroup, numNewlines int) bool {
->>>>>>> 488401af
 	if len(gs) == 0 {
 		return true
 	}
@@ -372,11 +351,6 @@
 	return true
 }
 
-<<<<<<< HEAD
-// isNewline determines if lg is just an empty line.
-func isNewline(lg *lineGroup) bool {
-	return len(lg.comment) == 0 && len(lg.lines) == 1 && strings.TrimSpace(lg.lines[0]) == ""
-=======
 func isAllEmpty(lg *lineGroup) bool {
 	if len(lg.comment) > 0 {
 		return false
@@ -387,7 +361,6 @@
 		}
 	}
 	return true
->>>>>>> 488401af
 }
 
 // handleTrailingComma handles the special case that all lines of a sorted segment are terminated
