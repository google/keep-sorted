--- conflicted
+++ resolved
@@ -388,17 +388,10 @@
 	}
 	// Sort prefixes longest -> shortest to find the most appropriate weight.
 	longestFirst := comparing(func(s string) int { return len(s) }).reversed()
-<<<<<<< HEAD
-	prefixes := slices.SortedFunc(slices.Values(b.metadata.opts.PrefixOrder), longestFirst)
+	prefixes := slices.SortedStableFunc(slices.Values(b.metadata.opts.PrefixOrder), longestFirst)
 
 	prefixOrder := comparing(func(s string) int {
 		p, ok := b.metadata.opts.hasPrefix(s, slices.Values(prefixes))
-=======
-	prefixes := slices.SortedStableFunc(slices.Values(b.metadata.opts.PrefixOrder), longestFirst)
-
-	prefixOrder := comparing(func(lg lineGroup) int {
-		p, ok := b.metadata.opts.hasPrefix(lg.joinedLines(), slices.Values(prefixes))
->>>>>>> 1655d560
 		if !ok {
 			return 0
 		}
@@ -423,14 +416,8 @@
 	//   foo_6
 	//   Foo_45
 	//   foo_123
-<<<<<<< HEAD
 	transformOrder := comparingFunc(func(s string) numericTokens {
 		s = b.metadata.opts.trimIgnorePrefix(s)
-=======
-	transformOrder := comparingFunc(func(lg lineGroup) numericTokens {
-		l := lg.joinedLines()
-		l = b.metadata.opts.trimIgnorePrefix(l)
->>>>>>> 1655d560
 		if !b.metadata.opts.CaseSensitive {
 			s = strings.ToLower(s)
 		}
@@ -438,11 +425,6 @@
 	}, numericTokens.compare)
 
 	return commentOnlyBlock.
-<<<<<<< HEAD
 		andThen(comparingFunc(lineGroup.joinedLines, prefixOrder.andThen(transformOrder))).
-=======
-		andThen(prefixOrder).
-		andThen(transformOrder).
->>>>>>> 1655d560
 		andThen(lineGroup.less)
 }